--- conflicted
+++ resolved
@@ -52,11 +52,6 @@
               mavenSettingsConfig: 'org.jenkinsci.plugins.configfiles.maven.MavenSettingsConfig1441715654272',
               publisherStrategy: 'EXPLICIT') {
               withSonarQubeEnv('SonarQube') {
-<<<<<<< HEAD
-                sh "mvn $SONAR_MAVEN_GOAL \
-                  -Dsonar.host.url=$SONAR_HOST_URL \
-                  -Dsonar.branch.name=${GIT_BRANCH}"
-=======
               sh "mvn $SONAR_MAVEN_GOAL \
                 -Dsonar.projectKey=de.muenchen:wollmux \
                 -Dsonar.branch.name=${GIT_BRANCH} \
@@ -64,7 +59,6 @@
                 -Dsonar.java.target=11 \
                 -Dsonar.coverage.jacoco.xmlReportPaths=target/site/jacoco/jacoco.xml \
                 -Dsonar.junit.reportPaths=target/surefire-reports,target/failsafe-reports"
->>>>>>> 14ca4fa6
               }
             }
           } else {
@@ -74,17 +68,6 @@
               mavenLocalRepo: '.repo',
               mavenSettingsConfig: 'org.jenkinsci.plugins.configfiles.maven.MavenSettingsConfig1441715654272',
               publisherStrategy: 'EXPLICIT') {
-<<<<<<< HEAD
-	          withSonarQubeEnv('SonarQube') {
-	            sh "mvn $SONAR_MAVEN_GOAL \
-	              -Dsonar.host.url=$SONAR_HOST_URL \
-	              -Dsonar.branch.name=${GIT_BRANCH} \
-	              -Dsonar.branch.target=${env.CHANGE_TARGET} "
-	          }
-            }
-            timeout(time: 1, unit: 'HOURS') {
-             waitForQualityGate abortPipeline: true
-=======
               withSonarQubeEnv('SonarQube') {
               sh "mvn $SONAR_MAVEN_GOAL \
                 -Dsonar.projectKey=de.muenchen:wollmux \
@@ -95,7 +78,6 @@
                 -Dsonar.coverage.jacoco.xmlReportPaths=**/target/site/jacoco/jacoco.xml \
                 -Dsonar.junit.reportPaths=target/surefire-reports,target/failsafe-reports"
               }
->>>>>>> 14ca4fa6
             }
             timeout(time: 1, unit: 'HOURS') {
               waitForQualityGate abortPipeline: true

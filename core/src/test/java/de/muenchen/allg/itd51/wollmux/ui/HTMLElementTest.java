--- conflicted
+++ resolved
@@ -114,20 +114,12 @@
     HTMLElement element = new HTMLElement(
         "<html><font style=\"font-size: 24pt;\">Örtlicher Ausbildungsplan für den <br>Studiengang</font></html>");
     FontDescriptor fontDesc = element.getFontDescriptor();
-<<<<<<< HEAD
-    assertEquals(16, fontDesc.Height);
-=======
     assertEquals(24 * 2/3, fontDesc.Height);
->>>>>>> d8ea044a
     assertEquals("Örtlicher Ausbildungsplan für den \nStudiengang", element.getText());
 
     element = new HTMLElement(
         "<html><p style=\"font-size: 24pt;\">Örtlicher Ausbildungsplan für den <br>Studiengang</font></html>");
     fontDesc = element.getFontDescriptor();
-<<<<<<< HEAD
-    assertEquals(16, fontDesc.Height);
-=======
     assertEquals(24 * 2/3, fontDesc.Height);
->>>>>>> d8ea044a
   }
 }
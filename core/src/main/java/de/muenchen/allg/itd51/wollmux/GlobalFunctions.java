--- conflicted
+++ resolved
@@ -38,21 +38,7 @@
   private static GlobalFunctions instance;
 
   /**
-<<<<<<< HEAD
-   * Contains the functions defined in the functions section of wollmux.conf.
-   */
-  private FunctionLibrary globalFunctions;
-  /**
-   * Contains the functions defined in the Wollmux.conf document actions.
-   */
-  private FunctionLibrary documentActionFunctions;
-  /**
-   * Contains the dialogs defined in the function dialogs section of wollmux,conf.
-   */
-  private DialogLibrary funcDialogs;
-  /**
-   * Contains the functions defined in the functions section of wollmux.conf.
-=======
+
    * Contains the functions defined in the "Funktionen" section of wollmux.conf.
    */
   private FunctionLibrary globalFunctions;
@@ -66,7 +52,6 @@
   private DialogLibrary funcDialogs;
   /**
    * Contains the functions defined in the "Funktionen" section of wollmux.conf.
->>>>>>> 09c3fc8f
    */
   private PrintFunctionLibrary globalPrintFunctions;
 
@@ -81,28 +66,17 @@
   private GlobalFunctions()
   {
     /*
-<<<<<<< HEAD
-     * Parse global function dialogs. DANGER! Must be done before parseGlobalFunctions(). As
-     * context is passed null because global functions have no context.
-=======
      * Parse global function dialogs.
      * ATTENTION! Must be done before parseGlobalFunctions().
      * Null is passed as context, because global functions have no context.
->>>>>>> 09c3fc8f
      */
     funcDialogs =
       DialogFactory.parseFunctionDialogs(WollMuxFiles.getWollmuxConf(), null, null);
 
     /*
-<<<<<<< HEAD
-     * Parse global functions. DANGER! Uses the function dialogs. This
-     * must therefore be parsed beforehand. As context, null is passed because global
-     * Functions have no context.
-=======
      * Parse global functions. ATTENTION! Use the function dialogs.
      * These must be parsed before. Null is passed as context,
      * because global functions have no context.
->>>>>>> 09c3fc8f
      */
     globalFunctions =
       FunctionFactory.parseFunctions(WollMuxFiles.getWollmuxConf(),
@@ -116,11 +90,7 @@
     PrintFunction.addPrintFunctions(globalPrintFunctions);
 
     /*
-<<<<<<< HEAD
-     * Parse document actions. These have neither context nor dialogues.
-=======
      * Parse document actions. These have neither context nor dialogs.
->>>>>>> 09c3fc8f
      */
     documentActionFunctions = new FunctionLibrary(null, true);
     FunctionFactory.parseFunctions(documentActionFunctions,
@@ -136,11 +106,7 @@
   }
 
   /**
-<<<<<<< HEAD
-   * Returns the function library containing the document actions.
-=======
    *  Returns the function library that contains the document actions.
->>>>>>> 09c3fc8f
    */
   public FunctionLibrary getDocumentActionFunctions()
   {
@@ -148,12 +114,7 @@
   }
 
   /**
-<<<<<<< HEAD
-   * Returns the function library containing the globally defined print functions
-   * contains.
-=======
    * Returns the function library that contains the globally defined print functions.
->>>>>>> 09c3fc8f
    */
   public PrintFunctionLibrary getGlobalPrintFunctions()
   {
@@ -161,13 +122,8 @@
   }
 
   /**
-<<<<<<< HEAD
-   * Returns the dialog library containing the dialogs contained in functions
-   * (basic function "DIALOG") can be used.
-=======
    * Returns the dialog library containing the dialogs that are used in functions
    * (basic function "DIALOG").
->>>>>>> 09c3fc8f
    */
   public DialogLibrary getFunctionDialogs()
   {

<?xml version="1.0" encoding="UTF-8"?>
<!--
  #%L
  WollMux LibreOffice Extension
  %%
<<<<<<< HEAD
  Copyright (C) 2005 - 2023 Landeshauptstadt München
=======
  Copyright (C) 2005 - 2023 Landeshauptstadt München and LibreOffice contributors
>>>>>>> 8ed485cf
  %%
  Licensed under the EUPL, Version 1.1 or – as soon they will be
  approved by the European Commission - subsequent versions of the
  EUPL (the "Licence");
  You may not use this work except in compliance with the Licence.
  You may obtain a copy of the Licence at:
  http://ec.europa.eu/idabc/eupl5
  Unless required by applicable law or agreed to in writing, software
  distributed under the Licence is distributed on an "AS IS" basis,
  WITHOUT WARRANTIES OR CONDITIONS OF ANY KIND, either express or implied.
  See the Licence for the specific language governing permissions and
  limitations under the Licence.
  #L%
  -->

<!DOCTYPE manifest:manifest PUBLIC "-//OpenOffice.org//DTD Manifest 1.0//EN" "Manifest.dtd">
<manifest:manifest>
 <manifest:file-entry manifest:media-type="application/vnd.sun.star.configuration-data" manifest:full-path="ProtocolHandler.xcu"/>
 <manifest:file-entry manifest:media-type="application/vnd.sun.star.configuration-data" manifest:full-path="Factories.xcu"/>
 <manifest:file-entry manifest:media-type="application/vnd.sun.star.configuration-data" manifest:full-path="Sidebar.xcu"/> 
 <manifest:file-entry manifest:media-type="application/vnd.sun.star.uno-component;type=Java" manifest:full-path="lib/wollmux-${project.version}.jar"/>
 <manifest:file-entry manifest:media-type="application/vnd.sun.star.uno-typelibrary;type=RDB" manifest:full-path="lib/wollmux-interfaces-${project.version}.rdb"/>
 <manifest:file-entry manifest:media-type="application/vnd.sun.star.basic-library" manifest:full-path="basic/WollMux/"/>
 <manifest:file-entry manifest:media-type="application/vnd.sun.star.configuration-data" manifest:full-path="Addons.xcu"/>
 <manifest:file-entry manifest:media-type="application/vnd.sun.star.configuration-data" manifest:full-path="WriterWindowState.xcu"/>
 <manifest:file-entry manifest:media-type="application/vnd.sun.star.configuration-data" manifest:full-path="CalcWindowState.xcu"/>
 <manifest:file-entry manifest:media-type="application/vnd.sun.star.configuration-data" manifest:full-path="DrawWindowState.xcu"/>
 <manifest:file-entry manifest:media-type="application/vnd.sun.star.configuration-data" manifest:full-path="ImpressWindowState.xcu"/>
 <manifest:file-entry manifest:media-type="application/vnd.sun.star.package-bundle-description;locale=de" manifest:full-path="help/component_de.txt"/>
 <manifest:file-entry manifest:media-type="application/vnd.sun.star.package-bundle-description;locale=en" manifest:full-path="help/component_en.txt"/>
</manifest:manifest><|MERGE_RESOLUTION|>--- conflicted
+++ resolved
@@ -3,11 +3,7 @@
   #%L
   WollMux LibreOffice Extension
   %%
-<<<<<<< HEAD
-  Copyright (C) 2005 - 2023 Landeshauptstadt München
-=======
   Copyright (C) 2005 - 2023 Landeshauptstadt München and LibreOffice contributors
->>>>>>> 8ed485cf
   %%
   Licensed under the EUPL, Version 1.1 or – as soon they will be
   approved by the European Commission - subsequent versions of the

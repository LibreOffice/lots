--- conflicted
+++ resolved
@@ -32,18 +32,6 @@
 import java.util.Vector;
 
 import com.sun.star.beans.PropertyValue;
-<<<<<<< HEAD
-import com.sun.star.frame.FeatureStateEvent;
-import com.sun.star.frame.XDispatchResultListener;
-import com.sun.star.frame.XNotifyingDispatch;
-import com.sun.star.frame.XStatusListener;
-import com.sun.star.util.URL;
-
-import de.muenchen.allg.itd51.parser.ConfigThingy;
-import de.muenchen.allg.itd51.wollmux.L;
-import de.muenchen.allg.itd51.wollmux.Logger;
-=======
->>>>>>> 8006b75e
 
 /**
  * Implementiert XDispatch und kann alle Dispatch-URLs behandeln, die kein
@@ -52,11 +40,7 @@
  * 
  * @author Matthias Benkmann (D-III-ITD-D101)
  */
-<<<<<<< HEAD
-public class Dispatch implements XNotifyingDispatch
-=======
 public class Dispatch extends BaseDispatch
->>>>>>> 8006b75e
 {
   public static final String DISP_unoPrint = ".uno:Print";
 
@@ -162,128 +146,4 @@
     WollMuxEventHandler.handleDumpInfo();
   }
 
-<<<<<<< HEAD
-  /**
-   * Benachrichtigt den übergebenen XStatusListener listener mittels
-   * listener.statusChanged() über den aktuellen Zustand des DispatchHandlers und
-   * setzt z.B. den Zustände IsEnabled (Standardmäßig wird IsEnabled=true
-   * übermittelt).
-   * 
-   * @param listener
-   * @param url
-   */
-  protected void notifyStatusListener(XStatusListener listener, URL url)
-  {
-    FeatureStateEvent fse = new FeatureStateEvent();
-    fse.FeatureURL = url;
-    fse.IsEnabled = true;
-    listener.statusChanged(fse);
-  }
-
-  /*
-   * (non-Javadoc)
-   * 
-   * @see com.sun.star.frame.XDispatch#dispatch(com.sun.star.util.URL,
-   *      com.sun.star.beans.PropertyValue[])
-   */
-  @Override
-  public void dispatch(URL url, PropertyValue[] props)
-  {
-    Logger.debug2(this.getClass().getSimpleName() + ".dispatch('" + url.Complete
-      + "')");
-
-    callDispatchMethod(url, props, null);
-  }
-
-  @Override
-  public void dispatchWithNotification(URL url, PropertyValue[] props,
-      XDispatchResultListener listener)
-  {
-    callDispatchMethod(url, props, listener);
-//    if (listener != null)
-//    {
-//      DispatchResultEvent dre = new DispatchResultEvent();
-//      dre.State = DispatchResultState.SUCCESS;
-//      listener.dispatchFinished(dre);
-//    }
-  }
-
-  private void callDispatchMethod(URL url, PropertyValue[] props, XDispatchResultListener listener)
-  {
-    // z.B. "wollmux:OpenTemplate#internerBriefkopf"
-    // =====> {"wollmux:OpenTemplate", "internerBriefkopf"}
-    String arg = "";
-    String[] parts = url.Complete.split("#", 2);
-    if (parts.length == 2) arg = parts[1];
-
-    // arg durch den URL-Decoder jagen:
-    try
-    {
-      arg = URLDecoder.decode(arg, ConfigThingy.CHARSET);
-    }
-    catch (UnsupportedEncodingException e)
-    {
-      Logger.error(L.m("Fehler in Dispatch-URL '%1':", url.Complete), e);
-      // Aber wir machen trotzdem weiter. Wer wagt, gewinnt! :-)
-    }
-
-    String methodName = getMethodName(url);
-
-    try
-    {
-      Class<? extends Dispatch> myClass = this.getClass();
-      if (listener == null)
-      {
-        Method method =
-          myClass.getDeclaredMethod(methodName, String.class, PropertyValue[].class);
-        method.invoke(this, arg, props);
-      } 
-      else
-      {
-        Method method =
-            myClass.getDeclaredMethod(methodName, String.class, PropertyValue[].class, XDispatchResultListener.class);
-          method.invoke(this, arg, props, listener);
-      }
-    }
-    catch (Throwable x)
-    {
-      Logger.error(x);
-    }
-  }
-  
-  /*
-   * (non-Javadoc)
-   * 
-   * @see com.sun.star.frame.XDispatch#addStatusListener(com.sun.star.frame.XStatusListener,
-   *      com.sun.star.util.URL)
-   */
-  @Override
-  public void addStatusListener(XStatusListener listener, URL url)
-  {
-    // boolean alreadyRegistered = false;
-    // Iterator<XStatusListener> iter = statusListener.iterator();
-    // while (iter.hasNext())
-    // if (UnoRuntime.areSame(UNO.XInterface(iter.next()), listener))
-    // alreadyRegistered = true;
-    //
-    // if (!alreadyRegistered) statusListener.add(listener);
-
-    notifyStatusListener(listener, url);
-  }
-
-  /*
-   * (non-Javadoc)
-   * 
-   * @see com.sun.star.frame.XDispatch#removeStatusListener(com.sun.star.frame.XStatusListener,
-   *      com.sun.star.util.URL)
-   */
-  @Override
-  public void removeStatusListener(XStatusListener listener, URL x)
-  {
-  // Iterator<XStatusListener> iter = statusListener.iterator();
-  // while (iter.hasNext())
-  // if (UnoRuntime.areSame(UNO.XInterface(iter.next()), listener)) iter.remove();
-  }
-=======
->>>>>>> 8006b75e
 }
--- conflicted
+++ resolved
@@ -30,15 +30,10 @@
 package de.muenchen.allg.itd51.wollmux.event;
 
 import com.sun.star.beans.PropertyValue;
-import com.sun.star.frame.DispatchResultEvent;
-import com.sun.star.frame.DispatchResultState;
 import com.sun.star.frame.XDispatch;
-import com.sun.star.frame.XDispatchResultListener;
 import com.sun.star.frame.XFrame;
-import com.sun.star.frame.XNotifyingDispatch;
 import com.sun.star.frame.XStatusListener;
 import com.sun.star.text.XTextDocument;
-import com.sun.star.uno.UnoRuntime;
 import com.sun.star.util.URL;
 
 import de.muenchen.allg.afid.UNO;
@@ -135,70 +130,7 @@
 
   public void dispatch__uno_print(String arg, PropertyValue[] props)
   {
-<<<<<<< HEAD
-    WollMuxEventHandler.handlePrint(getModel(), origDisp, origUrl, props);
-  }
-  
-  public void dispatch__uno_print(String arg, PropertyValue[] props, XDispatchResultListener listener)
-  {
-    WollMuxEventHandler.handlePrint(getModel(), origDisp, origUrl, props);
-    DispatchResultEvent dre = new DispatchResultEvent();
-    dre.Source = this;
-    dre.State = DispatchResultState.SUCCESS;
-    listener.dispatchFinished(dre);
-  }
-
-  public void dispatch__uno_save(String arg, PropertyValue[] props)
-  {
-    if (!getModel().hasURL())
-      WollMuxEventHandler.handleSaveAs(getModel(), origDisp, origUrl, props);
-    else
-      origDisp.dispatch(origUrl, props);
-  }
-
-  public void dispatch__uno_save(String arg, PropertyValue[] props, XDispatchResultListener listener)
-  {
-    if (!getModel().hasURL())
-    {
-      WollMuxEventHandler.handleSaveAsSync(getModel(), origDisp, origUrl, props);
-      DispatchResultEvent dre = new DispatchResultEvent();
-      dre.Source = this;
-      dre.State = DispatchResultState.SUCCESS;
-      listener.dispatchFinished(dre);
-    }
-    else 
-    {
-      XNotifyingDispatch nd = UnoRuntime.queryInterface(XNotifyingDispatch.class, origDisp);
-      nd.dispatchWithNotification(origUrl, props, listener);
-    }
-  }
-
-  public void dispatch__uno_saveas(String arg, PropertyValue[] props)
-  {
-    if (!getModel().hasURL())
-      WollMuxEventHandler.handleSaveAs(getModel(), origDisp, origUrl, props);
-    else
-      origDisp.dispatch(origUrl, props);
-=======
     WollMuxEventHandler.handlePrint(getDocumentController(), origDisp, origUrl, props);
->>>>>>> 8006b75e
-  }
-
-  public void dispatch__uno_saveas(String arg, PropertyValue[] props, XDispatchResultListener listener)
-  {
-    if (!getModel().hasURL())
-    {
-      WollMuxEventHandler.handleSaveAsSync(getModel(), origDisp, origUrl, props);
-      DispatchResultEvent dre = new DispatchResultEvent();
-      dre.Source = this;
-      dre.State = DispatchResultState.SUCCESS;
-      listener.dispatchFinished(dre);
-    }
-    else 
-    {
-      XNotifyingDispatch nd = UnoRuntime.queryInterface(XNotifyingDispatch.class, origDisp);
-      nd.dispatchWithNotification(origUrl, props, listener);
-    }
   }
 
   public void dispatch__uno_printdefault(String arg, PropertyValue[] props)

/*
 * Dateiname: GlobalEventListener.java
 * Projekt  : WollMux
 * Funktion : Reagiert auf globale Ereignisse
 * 
 * Copyright (c) 2008-2018 Landeshauptstadt München
 *
 * This program is free software: you can redistribute it and/or modify
 * it under the terms of the European Union Public Licence (EUPL),
 * version 1.0 (or any later version).
 *
 * This program is distributed in the hope that it will be useful,
 * but WITHOUT ANY WARRANTY; without even the implied warranty of
 * MERCHANTABILITY or FITNESS FOR A PARTICULAR PURPOSE.  See the
 * European Union Public Licence for more details.
 *
 * You should have received a copy of the European Union Public Licence
 * along with this program. If not, see
 * http://ec.europa.eu/idabc/en/document/7330
 *
 * Änderungshistorie:
 * Datum      | Wer | Änderungsgrund
 * -------------------------------------------------------------------
 * 14.10.2005 | LUT | Erstellung
 * 09.11.2005 | LUT | + Logfile wird jetzt erweitert (append-modus)
 *                    + verwenden des Konfigurationsparameters SENDER_SOURCE
 *                    + Erster Start des wollmux über wm_configured feststellen.
 * 05.12.2005 | BNK | line.separator statt \n     
 * 13.04.2006 | BNK | .wollmux/ Handling ausgegliedert in WollMuxFiles.
 * 20.04.2006 | LUT | Überarbeitung Code-Kommentare  
 * 20.04.2006 | BNK | DEFAULT_CONTEXT ausgegliedert nach WollMuxFiles
 * 21.04.2006 | LUT | + Robusteres Verhalten bei Fehlern während dem Einlesen 
 *                    von Konfigurationsdateien; 
 *                    + wohldefinierte Datenstrukturen
 *                    + Flag für EventProcessor: acceptEvents
 * 08.05.2006 | LUT | + isDebugMode()
 * 10.05.2006 | BNK | +parseGlobalFunctions()
 *                  | +parseFunctionDialogs()
 * 26.05.2006 | BNK | DJ initialisierung ausgelagert nacht WollMuxFiles
 * 06.06.2006 | LUT | + Ablösung der Event-Klasse durch saubere Objektstruktur
 * 19.12.2006 | BAB | + setzen von Shortcuts im Konstruktor
 * 29.12.2006 | BNK | +registerDatasources()
 * 27.03.2007 | BNK | Default-oooEinstellungen ausgelagert nach data/...
 * 17.05.2010 | BED | Workaround für Issue #100374 bei OnSave/OnSaveAs-Events
 * -------------------------------------------------------------------
 *
 * @author Christoph Lutz (D-III-ITD 5.1)
 * 
 */

package de.muenchen.allg.itd51.wollmux.event;

<<<<<<< HEAD
import org.slf4j.Logger;
import org.slf4j.LoggerFactory;

import com.sun.star.beans.PropertyValue;
import com.sun.star.beans.UnknownPropertyException;
=======
>>>>>>> 537ffc56
import com.sun.star.frame.XModel;
import com.sun.star.lang.EventObject;
import com.sun.star.lang.XComponent;
import com.sun.star.text.XTextDocument;

import de.muenchen.allg.afid.UNO;
<<<<<<< HEAD
import de.muenchen.allg.afid.UnoProps;
import de.muenchen.allg.itd51.wollmux.core.util.L;
=======
import de.muenchen.allg.itd51.wollmux.core.util.Logger;
>>>>>>> 537ffc56
import de.muenchen.allg.itd51.wollmux.document.DocumentManager;

/**
 * Der GlobalEventListener sorgt dafür, dass der WollMux alle wichtigen globalen
 * Ereignisse wie z.B. ein OnNew on OnLoad abfangen und darauf reagieren kann. In
 * diesem Fall wird die Methode notifyEvent aufgerufen. Wichtig ist dabei, dass der
 * Verarbeitungsstatus für alle Dokumenttypen (auch nicht-Textdokumente) erfasst
 * wird, damit der WollMux auch für diese Komponenten onWollMuxProcessingFinished
 * liefern kann.
 * 
 * @author christoph.lutz
 */
public class GlobalEventListener implements com.sun.star.document.XEventListener
{

  private static final Logger LOGGER = LoggerFactory
      .getLogger(GlobalEventListener.class);

  private static final String ON_SAVE_AS = "OnSaveAs";

  private static final String ON_SAVE = "OnSave";

  private static final String ON_UNLOAD = "OnUnload";

  private static final String ON_CREATE = "OnCreate";

  private static final String ON_VIEW_CREATED = "OnViewCreated";

  private DocumentManager docManager;

  public GlobalEventListener(DocumentManager docManager)
  {
    this.docManager = docManager;
  }

  /**
   * NICHT SYNCHRONIZED, weil es Deadlocks gibt zwischen getUrl() und der Zustellung
   * bestimmter Events (z.B. OnSave).
   */
  @Override
  public void notifyEvent(com.sun.star.document.EventObject docEvent)
  {
    // Der try-catch-Block verhindert, daß die Funktion und damit der
    // ganze Listener ohne Fehlermeldung abstürzt.
    try
    {
      // Zur Optimierung werden hier gemeinsame Code-Teile auf das Nötigste
      // reduziert. Es gibt viele Events, die den WollMux überhaupt nicht
      // interessieren, da sollte der WollMux nichts tun (auch ein UNO-Cast kann hier
      // schon unnötig Performance fressen)
      if (docEvent.Source == null) return;
      String event = docEvent.EventName;

      if (ON_CREATE.equals(event))
        onCreate(docEvent.Source);
      else if (ON_VIEW_CREATED.equals(event))
        onViewCreated(docEvent.Source);
      else if (ON_UNLOAD.equals(event))
        onUnload(docEvent.Source);
      else if (ON_SAVE.equals(event))
        onSaveOrSaveAs(docEvent.Source);
      else if (ON_SAVE_AS.equals(event)) onSaveOrSaveAs(docEvent.Source);
    }
    catch (Throwable t)
    {
      LOGGER.error("", t);
    }
  }

  /**
   * OnCreate ist das erste Event das aufgerufen wird, wenn ein neues leeres Dokument
   * über eine Factory erzeugt wird wie z.B. mit loadComponentFromURL(...
   * "private:factory/swriter" ...) oder in OOo über Datei->Neu. Auch OOo erzeugt
   * manchmal im Hintergrund unsichtbare leere Dokumente über die Factory. Bekannt
   * sind folgende Fälle: Beim OOo-Seriendruck über den Seriendruck-Assistent (für
   * jeden Datensatz); Beim Einfügen von Autotexten (z.B. mit "bt<F3>" in OOo).
   * 
   * Das Event kommt nicht, wenn ein Dokument von einer Datei geladen oder von einer
   * Vorlage erzeugt wird. Das Event kommt auch dann nicht, wenn eine Vorlagendatei
   * als Standardvorlage für neue Dokumente definiert ist und Datei->Neu verwendet
   * wird.
   * 
   * @author Christoph Lutz (D-III-ITD-D101)
   */
  private void onCreate(Object source)
  {
    XComponent compo = UNO.XComponent(source);
    if (compo != null)
    {
      WollMuxEventHandler.handleOnCreateDocument(compo);
    }
  }

  /**
   * OnViewCreated kommt, wenn ein Dokument seitens OOo vollständig aufgebaut ist.
   * Das Event kommt bei allen Dokumenten, egal ob sie neu erzeugt, geladen, sichtbar
   * oder unsichtbar sind.
   * 
   * Da das Event in allen möglichen Fällen kommt, und die Bearbeitung von
   * unsichtbaren Dokumenten durch den WollMux für eine andere stadtinterne Anwendung
   * (JavaComm) notwendig ist, wird in diesem Event die eigentliche Verarbeitung von
   * Dokumenten durch den WollMux angestoßen.
   * 
   * Ausgenommen von der Verarbeitung werden temporäre Dokumente des OOo-Seriendrucks
   * und alle gerade erzeugten, unsichtbaren Textdokumente.
   * 
   * @author Christoph Lutz (D-III-ITD-D101)
   */
  private void onViewCreated(Object source)
  {
    XModel compo = UNO.XModel(source);
    if (compo != null)
    {
      WollMuxEventHandler.handleOnViewCreated(compo);
    }
  }

  /**
   * OnSave oder OnSaveAs-Events werden beim Speichern von Dokumenten aufgerufen.
   * 
   * Wir verwenden diese beiden Events um die persistenten Daten des WollMux sicher
   * zu persistieren (flush).
   * 
   * @author Christoph Lutz (D-III-ITD-D101)
   */
  private void onSaveOrSaveAs(Object source)
  {
    XTextDocument xTextDoc = UNO.XTextDocument(source);
    if (xTextDoc == null) return;
    DocumentManager.Info info = docManager.getInfo(xTextDoc);
    if (info != null && info.hasTextDocumentModel())
        info.getTextDocumentController().flushPersistentData();
  }

  /**
   * OnUnlaod kommt als letztes Event wenn ein Dokument geschlossen wurde. Wir nutzen
   * dieses Event um den docManager aufzuräumen und angeschlossene Listener zu
   * informieren.
   * 
   * @author Christoph Lutz (D-III-ITD-D101) TESTED
   */
  private void onUnload(Object source)
  {
    DocumentManager.Info info = docManager.remove(source);
    // info kann auch null sein, wenn es sich z.B. um ein temporäres Dokument des
    // Seriendrucks handelt
    /**
     * ACHTUNG! ACHTUNG! Zu folgender Zeile unbedingt {@link
     * WollMuxEventHandler#handleTextDocumentClosed(DocumentManager.Info} lesen. Hier
     * darf AUF KEINEN FALL info.hasTextDocumentModel() getestet oder
     * info.getTextDocumentModel() aufgerufen werden!
     */
<<<<<<< HEAD
    if (info != null) WollMuxEventHandler.handleTextDocumentClosed(info);
  }

  /**
   * Liefert zurück, ob es sich bei dem Dokument source um ein Temporäres Dokument
   * des OOo-Seriendrucks handelt und wird benötigt um solche Dokumente im Workaround
   * für Ticket #3091 zu ignorieren. Dabei kann diese Methode nur Dokumente erkennen,
   * die anhand der Eigenschaft URL als temporäre Datei zu erkennen sind.
   * 
   * Anmerkung: Der OOo-Seriendruck kann über Datei->Drucken und über
   * Extras->Seriendruck-Assistent gestartet werden. Verschiedene OOo-Versionen
   * verhalten sich diesbezüglich verschieden:
   * 
   * OOo 3.0.1 erzeugt in beiden Varianten für jeden Datensatz eine unsichtbare
   * temporäre Datei mit einer URL, die eine Erkennung der temporären Datei zulässt.
   * 
   * OOo 3.2.1 erzeugt nur noch über Datei->Drucken temoräre Dateien mit gesetzter
   * URL. Über Extras->Seriendruck-Assistent ist die URL-Eigenschaft jedoch nicht
   * mehr gesetzt, so dass diese Methode nicht mehr ausreicht, um temporäre Dokumente
   * des Seriendrucks zu identifizieren.
   * 
   * @author Christoph Lutz (D-III-ITD-D101)
   */
  private boolean isTempMailMergeDocument(XModel compo)
  {
    String url = compo.getURL();
    int idx = url.lastIndexOf('/');
    PropertyValue[] args = compo.getArgs();
    String fileName = "";
    boolean hidden = false;
    for (PropertyValue p : args)
    {
      if (p.Name.equals("FileName"))
        fileName = (String) p.Value;
      if (p.Name.equals("Hidden"))
        hidden = (Boolean)p.Value;
    }

    boolean mmdoc =
      (/* wird über datei->Drucken in Serienbrief erzeugt: */(url.startsWith(
        ".tmp/", idx - 4) && url.endsWith(".tmp"))
        || /* wird über den Service css.text.MailMerge erzeugt: */(url.startsWith(
          "/SwMM", idx) && url.endsWith(".odt")) || /* wird vom WollMux erzeugt: */url.startsWith(
        "/WollMuxMailMerge", idx - 20) || (fileName.equals("private:object") && hidden));

    // debug-Meldung bewusst ohne L.m gewählt (WollMux halt dich raus!)
    if (mmdoc) {
      LOGGER.trace("temporary document: " + url);
    }
    return mmdoc;
  }

  /**
   * Liefert nur dann true zurück, wenn das Dokument mit der
   * MediaDescriptor-Eigenschaft Hidden=true geöffnet wurde.
   * 
   * @author Christoph Lutz (D-III-ITD-D101)
   */
  private boolean isDocumentLoadedHidden(XModel compo)
  {
    UnoProps props = new UnoProps(compo.getArgs());
    try
    {
      return AnyConverter.toBoolean(props.getPropertyValue("Hidden"));
    }
    catch (UnknownPropertyException e)
    {
      return false;
    }
    catch (IllegalArgumentException e)
    {
      LOGGER.error(L.m("das darf nicht vorkommen!"), e);
      return false;
    }
=======
    if (info != null)
      WollMuxEventHandler.handleTextDocumentClosed(info);
>>>>>>> 537ffc56
  }

  @Override
  public void disposing(EventObject arg0)
  {
    // nothing to do
  }
}<|MERGE_RESOLUTION|>--- conflicted
+++ resolved
@@ -50,26 +50,15 @@
 
 package de.muenchen.allg.itd51.wollmux.event;
 
-<<<<<<< HEAD
 import org.slf4j.Logger;
 import org.slf4j.LoggerFactory;
 
-import com.sun.star.beans.PropertyValue;
-import com.sun.star.beans.UnknownPropertyException;
-=======
->>>>>>> 537ffc56
 import com.sun.star.frame.XModel;
 import com.sun.star.lang.EventObject;
 import com.sun.star.lang.XComponent;
 import com.sun.star.text.XTextDocument;
 
 import de.muenchen.allg.afid.UNO;
-<<<<<<< HEAD
-import de.muenchen.allg.afid.UnoProps;
-import de.muenchen.allg.itd51.wollmux.core.util.L;
-=======
-import de.muenchen.allg.itd51.wollmux.core.util.Logger;
->>>>>>> 537ffc56
 import de.muenchen.allg.itd51.wollmux.document.DocumentManager;
 
 /**
@@ -222,85 +211,8 @@
      * darf AUF KEINEN FALL info.hasTextDocumentModel() getestet oder
      * info.getTextDocumentModel() aufgerufen werden!
      */
-<<<<<<< HEAD
-    if (info != null) WollMuxEventHandler.handleTextDocumentClosed(info);
-  }
-
-  /**
-   * Liefert zurück, ob es sich bei dem Dokument source um ein Temporäres Dokument
-   * des OOo-Seriendrucks handelt und wird benötigt um solche Dokumente im Workaround
-   * für Ticket #3091 zu ignorieren. Dabei kann diese Methode nur Dokumente erkennen,
-   * die anhand der Eigenschaft URL als temporäre Datei zu erkennen sind.
-   * 
-   * Anmerkung: Der OOo-Seriendruck kann über Datei->Drucken und über
-   * Extras->Seriendruck-Assistent gestartet werden. Verschiedene OOo-Versionen
-   * verhalten sich diesbezüglich verschieden:
-   * 
-   * OOo 3.0.1 erzeugt in beiden Varianten für jeden Datensatz eine unsichtbare
-   * temporäre Datei mit einer URL, die eine Erkennung der temporären Datei zulässt.
-   * 
-   * OOo 3.2.1 erzeugt nur noch über Datei->Drucken temoräre Dateien mit gesetzter
-   * URL. Über Extras->Seriendruck-Assistent ist die URL-Eigenschaft jedoch nicht
-   * mehr gesetzt, so dass diese Methode nicht mehr ausreicht, um temporäre Dokumente
-   * des Seriendrucks zu identifizieren.
-   * 
-   * @author Christoph Lutz (D-III-ITD-D101)
-   */
-  private boolean isTempMailMergeDocument(XModel compo)
-  {
-    String url = compo.getURL();
-    int idx = url.lastIndexOf('/');
-    PropertyValue[] args = compo.getArgs();
-    String fileName = "";
-    boolean hidden = false;
-    for (PropertyValue p : args)
-    {
-      if (p.Name.equals("FileName"))
-        fileName = (String) p.Value;
-      if (p.Name.equals("Hidden"))
-        hidden = (Boolean)p.Value;
-    }
-
-    boolean mmdoc =
-      (/* wird über datei->Drucken in Serienbrief erzeugt: */(url.startsWith(
-        ".tmp/", idx - 4) && url.endsWith(".tmp"))
-        || /* wird über den Service css.text.MailMerge erzeugt: */(url.startsWith(
-          "/SwMM", idx) && url.endsWith(".odt")) || /* wird vom WollMux erzeugt: */url.startsWith(
-        "/WollMuxMailMerge", idx - 20) || (fileName.equals("private:object") && hidden));
-
-    // debug-Meldung bewusst ohne L.m gewählt (WollMux halt dich raus!)
-    if (mmdoc) {
-      LOGGER.trace("temporary document: " + url);
-    }
-    return mmdoc;
-  }
-
-  /**
-   * Liefert nur dann true zurück, wenn das Dokument mit der
-   * MediaDescriptor-Eigenschaft Hidden=true geöffnet wurde.
-   * 
-   * @author Christoph Lutz (D-III-ITD-D101)
-   */
-  private boolean isDocumentLoadedHidden(XModel compo)
-  {
-    UnoProps props = new UnoProps(compo.getArgs());
-    try
-    {
-      return AnyConverter.toBoolean(props.getPropertyValue("Hidden"));
-    }
-    catch (UnknownPropertyException e)
-    {
-      return false;
-    }
-    catch (IllegalArgumentException e)
-    {
-      LOGGER.error(L.m("das darf nicht vorkommen!"), e);
-      return false;
-    }
-=======
     if (info != null)
       WollMuxEventHandler.handleTextDocumentClosed(info);
->>>>>>> 537ffc56
   }
 
   @Override
